/* Licensed under MIT 2023. */
package checker;

import data.Entry;
import data.TimeSheet;
import data.TimeSpan;
import i18n.ResourceHandler;

import java.time.DayOfWeek;
import java.time.LocalDate;
import java.util.ArrayList;
import java.util.Collection;
import java.util.Collections;
import java.util.HashMap;
import java.util.List;
import java.util.Map;

import checker.holiday.HolidayFetchException;
import checker.holiday.IHolidayChecker;
import checker.holiday.GermanState;
import checker.holiday.GermanyHolidayChecker;

/**
 * The MiLoGChecker checks whether a {@link TimeSheet} instance is valid or not.
 * This checker uses rules for its checks based on the German
 * "Mindestlohngesetz" or "MiLoG".
 */
public class MiLoGChecker implements IChecker {
<<<<<<< HEAD
    //TODO Are those static constant values better than attributes?
    private static final TimeSpan WORKDAY_LOWER_BOUND = new TimeSpan(6, 0);
    private static final TimeSpan WORKDAY_UPPER_BOUND = new TimeSpan(22, 0);
    private static final TimeSpan WORKDAY_MAX_WORKING_TIME = new TimeSpan(10, 0);
    
    //TODO Replace with enum
    private static final TimeSpan[][] PAUSE_RULES = {{new TimeSpan(6, 0), new TimeSpan(0, 30)},{new TimeSpan(9, 0), new TimeSpan(0, 45)}};
    private static final int MAX_ROW_NUM = 20;
    private static final GermanState STATE = GermanState.BW;

    private final TimeSheet timeSheet;
    
    private CheckerReturn result;
    private final Collection<CheckerError> errors;
    
    /**
     * Constructs a new {@link MiLoGChecker} instance.
     * @param timeSheet - to be checked.
     */
    public MiLoGChecker(TimeSheet timeSheet) {
        this.timeSheet = timeSheet;
        
        this.result = CheckerReturn.VALID;
        this.errors = Collections.synchronizedCollection(new ArrayList<CheckerError>());
    }
    
    /**
     * Runs all of the needed tests in order to validate the {@link TimeSheet} instance.
     * 
     * @return {@link CheckerReturn} value with error or validity message
     * @throws CheckerException Thrown if an error occurs while checking the validity
     */
    @Override
    public CheckerReturn check() throws CheckerException {
        result = CheckerReturn.VALID;
        errors.clear();
        
        checkTotalTimeExceedance();
        checkDayTimeExceedance();
        checkDayPauseTime();
        checkDayTimeBounds();
        checkValidWorkingDays();
        checkTimeOverlap();
        
        checkRowNumExceedance();
        checkDepartmentName();
        
        return result;
    }
    
    /**
     * Returns a collection of all occurred checker errors during the execution of the last call to {@link #check()} 
     * @return {@link Collection} of occurred checker errors.
     */
    @Override
    public Collection<CheckerError> getErrors() {
        return new ArrayList<CheckerError>(errors);
    }

    /**
     * Checks whether total maximum working time was exceeded.
     */
    protected void checkTotalTimeExceedance() {
        //Legal maximum working time per month
        TimeSpan maxWorkingTime = timeSheet.getProfession().getMaxWorkingTime();
        
        //Sum of all daily working times (without pauses!)
        TimeSpan totalWorkingTime = timeSheet.getTotalWorkTime();
        
        //Vacation and transfer corrected time
        TimeSpan correctedMaxWorkingTime = maxWorkingTime
                .add(timeSheet.getSuccTransfer())
                .subtract(timeSheet.getPredTransfer())
                .subtract(timeSheet.getTotalVacationTime());
        
        if (totalWorkingTime.compareTo(correctedMaxWorkingTime) > 0) {
            //Calculate difference
            TimeSpan difference = totalWorkingTime.subtract(correctedMaxWorkingTime);
            
            errors.add(new CheckerError(MiLoGCheckerErrorMessageProvider.TOTAL_TIME_EXCEEDANCE, maxWorkingTime, difference));
            result = CheckerReturn.INVALID;
        }
    }
    
    /**
     * Checks whether daily maximum working time was exceeded.
     */
    protected void checkDayTimeExceedance() {
        // This map contains all working days and their summed up working times.
        Map<LocalDate,TimeSpan> workingTimeMap = new HashMap<LocalDate,TimeSpan>();
        for (Entry entry : timeSheet.getEntries()) {
            if (!entry.isVacation()) {
                // A check is performed whether a day contains more than one entry.
                if (workingTimeMap.containsKey(entry.getDate())) {
                    // If so, the working times are summed up and written back to the map.
                    TimeSpan summedTime = workingTimeMap.get(entry.getDate()).add(entry.getWorkingTime());
                    workingTimeMap.put(entry.getDate(), summedTime);
                } else {
                    // If not, a new entry will be created in the map.
                    workingTimeMap.put(entry.getDate(), entry.getWorkingTime());
                }
            }
        }
        
        for (Map.Entry<LocalDate,TimeSpan> mapEntry : workingTimeMap.entrySet()) {
            if (WORKDAY_MAX_WORKING_TIME.compareTo(mapEntry.getValue()) < 0) {
                errors.add(new CheckerError(MiLoGCheckerErrorMessageProvider.DAY_TIME_EXCEEDANCE,
                        WORKDAY_MAX_WORKING_TIME, mapEntry.getKey()));
                result = CheckerReturn.INVALID;
            }
        }
    }
    
    /**
     * Checks whether the working time per day meets all legal pause rules.
     */
    protected void checkDayPauseTime() {
        //This map contains all dates associated with their working times
        HashMap<LocalDate,TimeSpan[]> workingDays = new HashMap<LocalDate, TimeSpan[]>();
        
        for (Entry entry : timeSheet.getEntries()) {
            if (!entry.isVacation()) {
                //EndToStart is the number of hours at this work shift.
                TimeSpan endToStart = entry.getEnd();
                endToStart = endToStart.subtract(entry.getStart());
                TimeSpan pause = entry.getPause();
                LocalDate date = entry.getDate();
                
                //If a day appears more than once this logic sums all of the working times
                if (workingDays.containsKey(date)) {
                    TimeSpan oldWorkingTime = workingDays.get(date)[0];
                    endToStart = endToStart.add(oldWorkingTime);
                    
                    TimeSpan oldPause = workingDays.get(date)[1];
                    pause = pause.add(oldPause);
                }
                
                //Adds the day to the map, replaces the old entry respectively
                TimeSpan[] mapTimeEntry = {endToStart, pause};
                workingDays.put(date, mapTimeEntry);
            }
        }
        
        //Check for every mapTimeEntry (first for), whether all Pause Rules (second for) where met.
        for (Map.Entry<LocalDate, TimeSpan[]> mapEntry : workingDays.entrySet()) {
            for (TimeSpan[] pauseRule : PAUSE_RULES) {
                
                //Checks whether time of entry is greater than or equal pause rule "activation" time
                //and pause time is less than the needed time.
                if (mapEntry.getValue()[0].compareTo(pauseRule[0]) >= 0
                        && mapEntry.getValue()[1].compareTo(pauseRule[1]) < 0) {
                    
                    errors.add(new CheckerError(MiLoGCheckerErrorMessageProvider.TIME_PAUSE, mapEntry.getKey()));
                    result = CheckerReturn.INVALID;
                    break;
                }
            }
        }
    }
    
    /**
     * Checks whether the working time per day is inside the legal bounds.
     */
    protected void checkDayTimeBounds() {
        for (Entry entry : timeSheet.getEntries()) {
            if (entry.getStart().compareTo(WORKDAY_LOWER_BOUND) < 0
                    || entry.getEnd().compareTo(WORKDAY_UPPER_BOUND) > 0) {
                
                errors.add(new CheckerError(MiLoGCheckerErrorMessageProvider.TIME_OUTOFBOUNDS, entry.getDate()));
                result = CheckerReturn.INVALID;
            }
        }
    }
    
    /**
     * Checks whether all of the days are valid working days.
     * 
     * @throws CheckerException Thrown if an error occurs while fetching holidays
     */
    protected void checkValidWorkingDays() throws CheckerException {
        IHolidayChecker holidayChecker = new GermanyHolidayChecker(timeSheet.getYear(), STATE);
        for (Entry entry : timeSheet.getEntries()) {
            LocalDate localDate = entry.getDate();
            
            //Checks whether the day of the entry is Sunday
            if (localDate.getDayOfWeek().equals(DayOfWeek.SUNDAY)) {
                errors.add(new CheckerError(MiLoGCheckerErrorMessageProvider.TIME_SUNDAY, localDate));
                result = CheckerReturn.INVALID;
                continue;
            }
            
            //Check for each entry whether it is a holiday           
            try {
                if (holidayChecker.isHoliday(localDate)) {
                    errors.add(new CheckerError(MiLoGCheckerErrorMessageProvider.TIME_HOLIDAY, localDate));
                    result = CheckerReturn.INVALID;
                    continue;
                }
            } catch (HolidayFetchException e) {
                throw new CheckerException(e.getMessage());
            }
        }
    }
    
    /**
     * Checks whether times of different entries in the time sheet overlap.
     */
    protected void checkTimeOverlap() {
        List<Entry> entries = timeSheet.getEntries();
        if (entries.size() == 0) {
            return;
        }
        
        for (int i = 0; i < entries.size() - 1; i++) {
            if (entries.get(i).getDate().equals(entries.get(i + 1).getDate()) &&
                    entries.get(i).getEnd().compareTo(entries.get(i + 1).getStart()) > 0) {
                errors.add(new CheckerError(MiLoGCheckerErrorMessageProvider.TIME_OVERLAP, entries.get(i).getDate()));
                result = CheckerReturn.INVALID;
            }
        }
    }
    
    /**
     * Checks whether the number of entries exceeds the maximum number of rows of the template document.
     */
    protected void checkRowNumExceedance() {
        int rowCount = timeSheet.getEntries().size();
        if (rowCount > MAX_ROW_NUM) {
            errors.add(new CheckerError(MiLoGCheckerErrorMessageProvider.ROWNUM_EXCEEDENCE, MAX_ROW_NUM, rowCount - MAX_ROW_NUM));
            result = CheckerReturn.INVALID;
        }
    }

    /**
     * Checks whether the department name is empty.
     */
    protected void checkDepartmentName() {
        if (timeSheet.getProfession().getDepartmentName().isEmpty()) {
            errors.add(new CheckerError(MiLoGCheckerErrorMessageProvider.NAME_MISSING));
            result = CheckerReturn.INVALID;
        }
    }
    
    ////Following methods are primarily for testing purposes.
    /**
     * This method gets the result of the last call to {@link #check()}
     * @return The result of the last call to {@link #check()}
     */
    protected CheckerReturn getResult() {
        return this.result;
    }
    
    /**
     * This method gets the maximally allowed number of entries inside a {@link TimeSheet}.
     * @return The maximum number of {@link Entry entries}.
     */
    protected static int getMaxEntries() {
        return MAX_ROW_NUM;
    }
    
    /**
     * This method gets the legal lower bound of time to start a working day.
     * @return The legal lower bound of time to start a working day.
     */
    protected static TimeSpan getWorkdayLowerBound() {
        return WORKDAY_LOWER_BOUND;
    }
    
    /**
     * This method gets the legal upper bound of time to end a working day.
     * @return The legal upper bound of time to end a working day.
     */
    protected static TimeSpan getWorkdayUpperBound() {
        return WORKDAY_UPPER_BOUND;
    }
    
    /**
     * This method gets the legal daily maximum working time to conform to laws.
     * @return The daily maximum working time.
     */
    protected static TimeSpan getWorkdayMaxWorkingTime() {
        return WORKDAY_MAX_WORKING_TIME;
    }

    /**
     * This method gets the legal pause rules to conform to laws.
     * @return The legal pause rules.
     */
    protected static TimeSpan[][] getPauseRules() {
        return PAUSE_RULES;
    }

    /**
     * This enum holds the possible error messages (including format specifiers) for this checker
     */
    protected enum MiLoGCheckerErrorMessageProvider implements CheckerError.CheckerErrorMessageProvider {
        TOTAL_TIME_EXCEEDANCE("totalTimeExceedance"),
        DAY_TIME_EXCEEDANCE("dayTimeExceedance"),
        TIME_OUTOFBOUNDS("timeOutOfBounds"),
        TIME_SUNDAY("timeSunday"),
        TIME_HOLIDAY("timeHoliday"),
        TIME_PAUSE("timePause"),
        TIME_OVERLAP("timeOverlap"),
        
        ROWNUM_EXCEEDENCE("rowNumExceedance"),
        NAME_MISSING("nameMissing");
        
        private static final String messageKeyPrefix = "error.checker.";
        
        private MiLoGCheckerErrorMessageProvider(String messageKey) {
            this.messageKey = messageKey;
        }
        
        private final String messageKey;
        
        @Override
        public String getErrorMessage(Object... args) {
            String key = messageKeyPrefix + messageKey;
            
            return ResourceHandler.getMessage(key, args);
        }
    }
    
=======
	// TODO Are those static constant values better than attributes?
	private static final TimeSpan WORKDAY_LOWER_BOUND = new TimeSpan(6, 0);
	private static final TimeSpan WORKDAY_UPPER_BOUND = new TimeSpan(22, 0);
	private static final TimeSpan WORKDAY_MAX_WORKING_TIME = new TimeSpan(10, 0);

	// TODO Replace with enum
	private static final TimeSpan[][] PAUSE_RULES = { { new TimeSpan(6, 0), new TimeSpan(0, 30) }, { new TimeSpan(9, 0), new TimeSpan(0, 45) } };
	private static final int MAX_ROW_NUM = 20;
	private static final GermanState STATE = GermanState.BW;

	private final TimeSheet timeSheet;

	private CheckerReturn result;
	private final Collection<CheckerError> errors;

	/**
	 * Constructs a new {@link MiLoGChecker} instance.
	 * 
	 * @param timeSheet - to be checked.
	 */
	public MiLoGChecker(TimeSheet timeSheet) {
		this.timeSheet = timeSheet;

		this.result = CheckerReturn.VALID;
		this.errors = Collections.synchronizedCollection(new ArrayList<CheckerError>());
	}

	/**
	 * Runs all of the needed tests in order to validate the {@link TimeSheet}
	 * instance.
	 * 
	 * @return {@link CheckerReturn} value with error or validity message
	 * @throws CheckerException Thrown if an error occurs while checking the
	 *                          validity
	 */
	@Override
	public CheckerReturn check() throws CheckerException {
		result = CheckerReturn.VALID;
		errors.clear();

		checkTotalTimeExceedance();
		checkDayTimeExceedance();
		checkDayPauseTime();
		checkDayTimeBounds();
		checkValidWorkingDays();
		checkTimeOverlap();

		checkRowNumExceedance();
		checkDepartmentName();

		return result;
	}

	/**
	 * Returns a collection of all occurred checker errors during the execution of
	 * the last call to {@link #check()}
	 * 
	 * @return {@link Collection} of occurred checker errors.
	 */
	@Override
	public Collection<CheckerError> getErrors() {
		return new ArrayList<CheckerError>(errors);
	}

	/**
	 * Checks whether total maximum working time was exceeded.
	 */
	protected void checkTotalTimeExceedance() {
		// Legal maximum working time per month
		TimeSpan maxWorkingTime = timeSheet.getProfession().getMaxWorkingTime();

		// Sum of all daily working times (without pauses!)
		TimeSpan totalWorkingTime = timeSheet.getTotalWorkTime();

		// Vacation and transfer corrected time
		TimeSpan correctedMaxWorkingTime = maxWorkingTime.add(timeSheet.getSuccTransfer()).subtract(timeSheet.getPredTransfer())
				.subtract(timeSheet.getTotalVacationTime());

		if (totalWorkingTime.compareTo(correctedMaxWorkingTime) > 0) {
			// Calculate difference
			TimeSpan difference = totalWorkingTime.subtract(correctedMaxWorkingTime);

			errors.add(new CheckerError(MiLoGCheckerErrorMessageProvider.TOTAL_TIME_EXCEEDANCE, maxWorkingTime, difference));
			result = CheckerReturn.INVALID;
		}
	}

	/**
	 * Checks whether daily maximum working time was exceeded.
	 */
	protected void checkDayTimeExceedance() {
		// This map contains all working days and their summed up working times.
		Map<LocalDate, TimeSpan> workingTimeMap = new HashMap<LocalDate, TimeSpan>();
		for (Entry entry : timeSheet.getEntries()) {
			if (!entry.isVacation()) {
				// A check is performed whether a day contains more than one entry.
				if (workingTimeMap.containsKey(entry.getDate())) {
					// If so, the working times are summed up and written back to the map.
					TimeSpan summedTime = workingTimeMap.get(entry.getDate()).add(entry.getWorkingTime());
					workingTimeMap.put(entry.getDate(), summedTime);
				} else {
					// If not, a new entry will be created in the map.
					workingTimeMap.put(entry.getDate(), entry.getWorkingTime());
				}
			}
		}

		for (Map.Entry<LocalDate, TimeSpan> mapEntry : workingTimeMap.entrySet()) {
			if (WORKDAY_MAX_WORKING_TIME.compareTo(mapEntry.getValue()) < 0) {
				errors.add(new CheckerError(MiLoGCheckerErrorMessageProvider.DAY_TIME_EXCEEDANCE, WORKDAY_MAX_WORKING_TIME, mapEntry.getKey()));
				result = CheckerReturn.INVALID;
			}
		}
	}

	/**
	 * Checks whether the working time per day meets all legal pause rules.
	 */
	protected void checkDayPauseTime() {
		// This map contains all dates associated with their working times
		HashMap<LocalDate, TimeSpan[]> workingDays = new HashMap<LocalDate, TimeSpan[]>();

		for (Entry entry : timeSheet.getEntries()) {
			if (!entry.isVacation()) {
				// EndToStart is the number of hours at this work shift.
				TimeSpan endToStart = entry.getEnd();
				endToStart = endToStart.subtract(entry.getStart());
				TimeSpan pause = entry.getPause();
				LocalDate date = entry.getDate();

				// If a day appears more than once this logic sums all of the working times
				if (workingDays.containsKey(date)) {
					TimeSpan oldWorkingTime = workingDays.get(date)[0];
					endToStart = endToStart.add(oldWorkingTime);

					TimeSpan oldPause = workingDays.get(date)[1];
					pause = pause.add(oldPause);
				}

				// Adds the day to the map, replaces the old entry respectively
				TimeSpan[] mapTimeEntry = { endToStart, pause };
				workingDays.put(date, mapTimeEntry);
			}
		}

		// Check for every mapTimeEntry (first for), whether all Pause Rules (second
		// for) where met.
		for (Map.Entry<LocalDate, TimeSpan[]> mapEntry : workingDays.entrySet()) {
			for (TimeSpan[] pauseRule : PAUSE_RULES) {

				// Checks whether time of entry is greater than or equal pause rule "activation"
				// time
				// and pause time is less than the needed time.
				if (mapEntry.getValue()[0].compareTo(pauseRule[0]) >= 0 && mapEntry.getValue()[1].compareTo(pauseRule[1]) < 0) {

					errors.add(new CheckerError(MiLoGCheckerErrorMessageProvider.TIME_PAUSE, mapEntry.getKey()));
					result = CheckerReturn.INVALID;
					break;
				}
			}
		}
	}

	/**
	 * Checks whether the working time per day is inside the legal bounds.
	 */
	protected void checkDayTimeBounds() {
		for (Entry entry : timeSheet.getEntries()) {
			if (entry.getStart().compareTo(WORKDAY_LOWER_BOUND) < 0 || entry.getEnd().compareTo(WORKDAY_UPPER_BOUND) > 0) {

				errors.add(new CheckerError(MiLoGCheckerErrorMessageProvider.TIME_OUTOFBOUNDS, entry.getDate()));
				result = CheckerReturn.INVALID;
			}
		}
	}

	/**
	 * Checks whether all of the days are valid working days.
	 * 
	 * @throws CheckerException Thrown if an error occurs while fetching holidays
	 */
	protected void checkValidWorkingDays() throws CheckerException {
		IHolidayChecker holidayChecker = new GermanyHolidayChecker(timeSheet.getYear(), STATE);
		for (Entry entry : timeSheet.getEntries()) {
			LocalDate localDate = entry.getDate();

			// Checks whether the day of the entry is Sunday
			if (localDate.getDayOfWeek().equals(DayOfWeek.SUNDAY)) {
				errors.add(new CheckerError(MiLoGCheckerErrorMessageProvider.TIME_SUNDAY, localDate));
				result = CheckerReturn.INVALID;
				continue;
			}

			// Check for each entry whether it is a holiday
			try {
				if (holidayChecker.isHoliday(localDate)) {
					errors.add(new CheckerError(MiLoGCheckerErrorMessageProvider.TIME_HOLIDAY, localDate));
					result = CheckerReturn.INVALID;
					continue;
				}
			} catch (HolidayFetchException e) {
				throw new CheckerException(e.getMessage());
			}
		}
	}

	/**
	 * Checks whether times of different entries in the time sheet overlap.
	 */
	protected void checkTimeOverlap() {
		List<Entry> entries = timeSheet.getEntries();
		if (entries.size() == 0) {
			return;
		}

		for (int i = 0; i < entries.size() - 1; i++) {
			if (entries.get(i).getDate().equals(entries.get(i + 1).getDate()) && entries.get(i).getEnd().compareTo(entries.get(i + 1).getStart()) > 0) {
				errors.add(new CheckerError(MiLoGCheckerErrorMessageProvider.TIME_OVERLAP, entries.get(i).getDate()));
				result = CheckerReturn.INVALID;
			}
		}
	}

	/**
	 * Checks whether the number of entries exceeds the maximum number of rows of
	 * the template document.
	 */
	protected void checkRowNumExceedance() {
		if (timeSheet.getEntries().size() > MAX_ROW_NUM) {
			errors.add(new CheckerError(MiLoGCheckerErrorMessageProvider.ROWNUM_EXCEEDENCE));
			result = CheckerReturn.INVALID;
		}
	}

	/**
	 * Checks whether the department name is empty.
	 */
	protected void checkDepartmentName() {
		if (timeSheet.getProfession().getDepartmentName().isEmpty()) {
			errors.add(new CheckerError(MiLoGCheckerErrorMessageProvider.NAME_MISSING));
			result = CheckerReturn.INVALID;
		}
	}

	//// Following methods are primarily for testing purposes.
	/**
	 * This method gets the result of the last call to {@link #check()}
	 * 
	 * @return The result of the last call to {@link #check()}
	 */
	protected CheckerReturn getResult() {
		return this.result;
	}

	/**
	 * This method gets the maximally allowed number of entries inside a
	 * {@link TimeSheet}.
	 * 
	 * @return The maximum number of {@link Entry entries}.
	 */
	protected static int getMaxEntries() {
		return MAX_ROW_NUM;
	}

	/**
	 * This method gets the legal lower bound of time to start a working day.
	 * 
	 * @return The legal lower bound of time to start a working day.
	 */
	protected static TimeSpan getWorkdayLowerBound() {
		return WORKDAY_LOWER_BOUND;
	}

	/**
	 * This method gets the legal upper bound of time to end a working day.
	 * 
	 * @return The legal upper bound of time to end a working day.
	 */
	protected static TimeSpan getWorkdayUpperBound() {
		return WORKDAY_UPPER_BOUND;
	}

	/**
	 * This method gets the legal daily maximum working time to conform to laws.
	 * 
	 * @return The daily maximum working time.
	 */
	protected static TimeSpan getWorkdayMaxWorkingTime() {
		return WORKDAY_MAX_WORKING_TIME;
	}

	/**
	 * This method gets the legal pause rules to conform to laws.
	 * 
	 * @return The legal pause rules.
	 */
	protected static TimeSpan[][] getPauseRules() {
		return PAUSE_RULES;
	}

	/**
	 * This enum holds the possible error messages (including format specifiers) for
	 * this checker
	 */
	protected enum MiLoGCheckerErrorMessageProvider implements CheckerError.CheckerErrorMessageProvider {
		TOTAL_TIME_EXCEEDANCE("totalTimeExceedance"), DAY_TIME_EXCEEDANCE("dayTimeExceedance"), TIME_OUTOFBOUNDS("timeOutOfBounds"), TIME_SUNDAY("timeSunday"),
		TIME_HOLIDAY("timeHoliday"), TIME_PAUSE("timePause"), TIME_OVERLAP("timeOverlap"),

		ROWNUM_EXCEEDENCE("rowNumExceedance"), NAME_MISSING("nameMissing");

		private static final String messageKeyPrefix = "error.checker.";

		private MiLoGCheckerErrorMessageProvider(String messageKey) {
			this.messageKey = messageKey;
		}

		private final String messageKey;

		@Override
		public String getErrorMessage(Object... args) {
			String key = messageKeyPrefix + messageKey;

			return ResourceHandler.getMessage(key, args);
		}
	}

>>>>>>> 1c53e4b2
}<|MERGE_RESOLUTION|>--- conflicted
+++ resolved
@@ -26,331 +26,6 @@
  * "Mindestlohngesetz" or "MiLoG".
  */
 public class MiLoGChecker implements IChecker {
-<<<<<<< HEAD
-    //TODO Are those static constant values better than attributes?
-    private static final TimeSpan WORKDAY_LOWER_BOUND = new TimeSpan(6, 0);
-    private static final TimeSpan WORKDAY_UPPER_BOUND = new TimeSpan(22, 0);
-    private static final TimeSpan WORKDAY_MAX_WORKING_TIME = new TimeSpan(10, 0);
-    
-    //TODO Replace with enum
-    private static final TimeSpan[][] PAUSE_RULES = {{new TimeSpan(6, 0), new TimeSpan(0, 30)},{new TimeSpan(9, 0), new TimeSpan(0, 45)}};
-    private static final int MAX_ROW_NUM = 20;
-    private static final GermanState STATE = GermanState.BW;
-
-    private final TimeSheet timeSheet;
-    
-    private CheckerReturn result;
-    private final Collection<CheckerError> errors;
-    
-    /**
-     * Constructs a new {@link MiLoGChecker} instance.
-     * @param timeSheet - to be checked.
-     */
-    public MiLoGChecker(TimeSheet timeSheet) {
-        this.timeSheet = timeSheet;
-        
-        this.result = CheckerReturn.VALID;
-        this.errors = Collections.synchronizedCollection(new ArrayList<CheckerError>());
-    }
-    
-    /**
-     * Runs all of the needed tests in order to validate the {@link TimeSheet} instance.
-     * 
-     * @return {@link CheckerReturn} value with error or validity message
-     * @throws CheckerException Thrown if an error occurs while checking the validity
-     */
-    @Override
-    public CheckerReturn check() throws CheckerException {
-        result = CheckerReturn.VALID;
-        errors.clear();
-        
-        checkTotalTimeExceedance();
-        checkDayTimeExceedance();
-        checkDayPauseTime();
-        checkDayTimeBounds();
-        checkValidWorkingDays();
-        checkTimeOverlap();
-        
-        checkRowNumExceedance();
-        checkDepartmentName();
-        
-        return result;
-    }
-    
-    /**
-     * Returns a collection of all occurred checker errors during the execution of the last call to {@link #check()} 
-     * @return {@link Collection} of occurred checker errors.
-     */
-    @Override
-    public Collection<CheckerError> getErrors() {
-        return new ArrayList<CheckerError>(errors);
-    }
-
-    /**
-     * Checks whether total maximum working time was exceeded.
-     */
-    protected void checkTotalTimeExceedance() {
-        //Legal maximum working time per month
-        TimeSpan maxWorkingTime = timeSheet.getProfession().getMaxWorkingTime();
-        
-        //Sum of all daily working times (without pauses!)
-        TimeSpan totalWorkingTime = timeSheet.getTotalWorkTime();
-        
-        //Vacation and transfer corrected time
-        TimeSpan correctedMaxWorkingTime = maxWorkingTime
-                .add(timeSheet.getSuccTransfer())
-                .subtract(timeSheet.getPredTransfer())
-                .subtract(timeSheet.getTotalVacationTime());
-        
-        if (totalWorkingTime.compareTo(correctedMaxWorkingTime) > 0) {
-            //Calculate difference
-            TimeSpan difference = totalWorkingTime.subtract(correctedMaxWorkingTime);
-            
-            errors.add(new CheckerError(MiLoGCheckerErrorMessageProvider.TOTAL_TIME_EXCEEDANCE, maxWorkingTime, difference));
-            result = CheckerReturn.INVALID;
-        }
-    }
-    
-    /**
-     * Checks whether daily maximum working time was exceeded.
-     */
-    protected void checkDayTimeExceedance() {
-        // This map contains all working days and their summed up working times.
-        Map<LocalDate,TimeSpan> workingTimeMap = new HashMap<LocalDate,TimeSpan>();
-        for (Entry entry : timeSheet.getEntries()) {
-            if (!entry.isVacation()) {
-                // A check is performed whether a day contains more than one entry.
-                if (workingTimeMap.containsKey(entry.getDate())) {
-                    // If so, the working times are summed up and written back to the map.
-                    TimeSpan summedTime = workingTimeMap.get(entry.getDate()).add(entry.getWorkingTime());
-                    workingTimeMap.put(entry.getDate(), summedTime);
-                } else {
-                    // If not, a new entry will be created in the map.
-                    workingTimeMap.put(entry.getDate(), entry.getWorkingTime());
-                }
-            }
-        }
-        
-        for (Map.Entry<LocalDate,TimeSpan> mapEntry : workingTimeMap.entrySet()) {
-            if (WORKDAY_MAX_WORKING_TIME.compareTo(mapEntry.getValue()) < 0) {
-                errors.add(new CheckerError(MiLoGCheckerErrorMessageProvider.DAY_TIME_EXCEEDANCE,
-                        WORKDAY_MAX_WORKING_TIME, mapEntry.getKey()));
-                result = CheckerReturn.INVALID;
-            }
-        }
-    }
-    
-    /**
-     * Checks whether the working time per day meets all legal pause rules.
-     */
-    protected void checkDayPauseTime() {
-        //This map contains all dates associated with their working times
-        HashMap<LocalDate,TimeSpan[]> workingDays = new HashMap<LocalDate, TimeSpan[]>();
-        
-        for (Entry entry : timeSheet.getEntries()) {
-            if (!entry.isVacation()) {
-                //EndToStart is the number of hours at this work shift.
-                TimeSpan endToStart = entry.getEnd();
-                endToStart = endToStart.subtract(entry.getStart());
-                TimeSpan pause = entry.getPause();
-                LocalDate date = entry.getDate();
-                
-                //If a day appears more than once this logic sums all of the working times
-                if (workingDays.containsKey(date)) {
-                    TimeSpan oldWorkingTime = workingDays.get(date)[0];
-                    endToStart = endToStart.add(oldWorkingTime);
-                    
-                    TimeSpan oldPause = workingDays.get(date)[1];
-                    pause = pause.add(oldPause);
-                }
-                
-                //Adds the day to the map, replaces the old entry respectively
-                TimeSpan[] mapTimeEntry = {endToStart, pause};
-                workingDays.put(date, mapTimeEntry);
-            }
-        }
-        
-        //Check for every mapTimeEntry (first for), whether all Pause Rules (second for) where met.
-        for (Map.Entry<LocalDate, TimeSpan[]> mapEntry : workingDays.entrySet()) {
-            for (TimeSpan[] pauseRule : PAUSE_RULES) {
-                
-                //Checks whether time of entry is greater than or equal pause rule "activation" time
-                //and pause time is less than the needed time.
-                if (mapEntry.getValue()[0].compareTo(pauseRule[0]) >= 0
-                        && mapEntry.getValue()[1].compareTo(pauseRule[1]) < 0) {
-                    
-                    errors.add(new CheckerError(MiLoGCheckerErrorMessageProvider.TIME_PAUSE, mapEntry.getKey()));
-                    result = CheckerReturn.INVALID;
-                    break;
-                }
-            }
-        }
-    }
-    
-    /**
-     * Checks whether the working time per day is inside the legal bounds.
-     */
-    protected void checkDayTimeBounds() {
-        for (Entry entry : timeSheet.getEntries()) {
-            if (entry.getStart().compareTo(WORKDAY_LOWER_BOUND) < 0
-                    || entry.getEnd().compareTo(WORKDAY_UPPER_BOUND) > 0) {
-                
-                errors.add(new CheckerError(MiLoGCheckerErrorMessageProvider.TIME_OUTOFBOUNDS, entry.getDate()));
-                result = CheckerReturn.INVALID;
-            }
-        }
-    }
-    
-    /**
-     * Checks whether all of the days are valid working days.
-     * 
-     * @throws CheckerException Thrown if an error occurs while fetching holidays
-     */
-    protected void checkValidWorkingDays() throws CheckerException {
-        IHolidayChecker holidayChecker = new GermanyHolidayChecker(timeSheet.getYear(), STATE);
-        for (Entry entry : timeSheet.getEntries()) {
-            LocalDate localDate = entry.getDate();
-            
-            //Checks whether the day of the entry is Sunday
-            if (localDate.getDayOfWeek().equals(DayOfWeek.SUNDAY)) {
-                errors.add(new CheckerError(MiLoGCheckerErrorMessageProvider.TIME_SUNDAY, localDate));
-                result = CheckerReturn.INVALID;
-                continue;
-            }
-            
-            //Check for each entry whether it is a holiday           
-            try {
-                if (holidayChecker.isHoliday(localDate)) {
-                    errors.add(new CheckerError(MiLoGCheckerErrorMessageProvider.TIME_HOLIDAY, localDate));
-                    result = CheckerReturn.INVALID;
-                    continue;
-                }
-            } catch (HolidayFetchException e) {
-                throw new CheckerException(e.getMessage());
-            }
-        }
-    }
-    
-    /**
-     * Checks whether times of different entries in the time sheet overlap.
-     */
-    protected void checkTimeOverlap() {
-        List<Entry> entries = timeSheet.getEntries();
-        if (entries.size() == 0) {
-            return;
-        }
-        
-        for (int i = 0; i < entries.size() - 1; i++) {
-            if (entries.get(i).getDate().equals(entries.get(i + 1).getDate()) &&
-                    entries.get(i).getEnd().compareTo(entries.get(i + 1).getStart()) > 0) {
-                errors.add(new CheckerError(MiLoGCheckerErrorMessageProvider.TIME_OVERLAP, entries.get(i).getDate()));
-                result = CheckerReturn.INVALID;
-            }
-        }
-    }
-    
-    /**
-     * Checks whether the number of entries exceeds the maximum number of rows of the template document.
-     */
-    protected void checkRowNumExceedance() {
-        int rowCount = timeSheet.getEntries().size();
-        if (rowCount > MAX_ROW_NUM) {
-            errors.add(new CheckerError(MiLoGCheckerErrorMessageProvider.ROWNUM_EXCEEDENCE, MAX_ROW_NUM, rowCount - MAX_ROW_NUM));
-            result = CheckerReturn.INVALID;
-        }
-    }
-
-    /**
-     * Checks whether the department name is empty.
-     */
-    protected void checkDepartmentName() {
-        if (timeSheet.getProfession().getDepartmentName().isEmpty()) {
-            errors.add(new CheckerError(MiLoGCheckerErrorMessageProvider.NAME_MISSING));
-            result = CheckerReturn.INVALID;
-        }
-    }
-    
-    ////Following methods are primarily for testing purposes.
-    /**
-     * This method gets the result of the last call to {@link #check()}
-     * @return The result of the last call to {@link #check()}
-     */
-    protected CheckerReturn getResult() {
-        return this.result;
-    }
-    
-    /**
-     * This method gets the maximally allowed number of entries inside a {@link TimeSheet}.
-     * @return The maximum number of {@link Entry entries}.
-     */
-    protected static int getMaxEntries() {
-        return MAX_ROW_NUM;
-    }
-    
-    /**
-     * This method gets the legal lower bound of time to start a working day.
-     * @return The legal lower bound of time to start a working day.
-     */
-    protected static TimeSpan getWorkdayLowerBound() {
-        return WORKDAY_LOWER_BOUND;
-    }
-    
-    /**
-     * This method gets the legal upper bound of time to end a working day.
-     * @return The legal upper bound of time to end a working day.
-     */
-    protected static TimeSpan getWorkdayUpperBound() {
-        return WORKDAY_UPPER_BOUND;
-    }
-    
-    /**
-     * This method gets the legal daily maximum working time to conform to laws.
-     * @return The daily maximum working time.
-     */
-    protected static TimeSpan getWorkdayMaxWorkingTime() {
-        return WORKDAY_MAX_WORKING_TIME;
-    }
-
-    /**
-     * This method gets the legal pause rules to conform to laws.
-     * @return The legal pause rules.
-     */
-    protected static TimeSpan[][] getPauseRules() {
-        return PAUSE_RULES;
-    }
-
-    /**
-     * This enum holds the possible error messages (including format specifiers) for this checker
-     */
-    protected enum MiLoGCheckerErrorMessageProvider implements CheckerError.CheckerErrorMessageProvider {
-        TOTAL_TIME_EXCEEDANCE("totalTimeExceedance"),
-        DAY_TIME_EXCEEDANCE("dayTimeExceedance"),
-        TIME_OUTOFBOUNDS("timeOutOfBounds"),
-        TIME_SUNDAY("timeSunday"),
-        TIME_HOLIDAY("timeHoliday"),
-        TIME_PAUSE("timePause"),
-        TIME_OVERLAP("timeOverlap"),
-        
-        ROWNUM_EXCEEDENCE("rowNumExceedance"),
-        NAME_MISSING("nameMissing");
-        
-        private static final String messageKeyPrefix = "error.checker.";
-        
-        private MiLoGCheckerErrorMessageProvider(String messageKey) {
-            this.messageKey = messageKey;
-        }
-        
-        private final String messageKey;
-        
-        @Override
-        public String getErrorMessage(Object... args) {
-            String key = messageKeyPrefix + messageKey;
-            
-            return ResourceHandler.getMessage(key, args);
-        }
-    }
-    
-=======
 	// TODO Are those static constant values better than attributes?
 	private static final TimeSpan WORKDAY_LOWER_BOUND = new TimeSpan(6, 0);
 	private static final TimeSpan WORKDAY_UPPER_BOUND = new TimeSpan(22, 0);
@@ -368,7 +43,7 @@
 
 	/**
 	 * Constructs a new {@link MiLoGChecker} instance.
-	 * 
+	 *
 	 * @param timeSheet - to be checked.
 	 */
 	public MiLoGChecker(TimeSheet timeSheet) {
@@ -381,7 +56,7 @@
 	/**
 	 * Runs all of the needed tests in order to validate the {@link TimeSheet}
 	 * instance.
-	 * 
+	 *
 	 * @return {@link CheckerReturn} value with error or validity message
 	 * @throws CheckerException Thrown if an error occurs while checking the
 	 *                          validity
@@ -407,7 +82,7 @@
 	/**
 	 * Returns a collection of all occurred checker errors during the execution of
 	 * the last call to {@link #check()}
-	 * 
+	 *
 	 * @return {@link Collection} of occurred checker errors.
 	 */
 	@Override
@@ -529,7 +204,7 @@
 
 	/**
 	 * Checks whether all of the days are valid working days.
-	 * 
+	 *
 	 * @throws CheckerException Thrown if an error occurs while fetching holidays
 	 */
 	protected void checkValidWorkingDays() throws CheckerException {
@@ -579,8 +254,9 @@
 	 * the template document.
 	 */
 	protected void checkRowNumExceedance() {
-		if (timeSheet.getEntries().size() > MAX_ROW_NUM) {
-			errors.add(new CheckerError(MiLoGCheckerErrorMessageProvider.ROWNUM_EXCEEDENCE));
+		int rowCount = timeSheet.getEntries().size();
+		if (rowCount > MAX_ROW_NUM) {
+			errors.add(new CheckerError(MiLoGCheckerErrorMessageProvider.ROWNUM_EXCEEDENCE, MAX_ROW_NUM, rowCount - MAX_ROW_NUM));
 			result = CheckerReturn.INVALID;
 		}
 	}
@@ -598,7 +274,7 @@
 	//// Following methods are primarily for testing purposes.
 	/**
 	 * This method gets the result of the last call to {@link #check()}
-	 * 
+	 *
 	 * @return The result of the last call to {@link #check()}
 	 */
 	protected CheckerReturn getResult() {
@@ -608,7 +284,7 @@
 	/**
 	 * This method gets the maximally allowed number of entries inside a
 	 * {@link TimeSheet}.
-	 * 
+	 *
 	 * @return The maximum number of {@link Entry entries}.
 	 */
 	protected static int getMaxEntries() {
@@ -617,7 +293,7 @@
 
 	/**
 	 * This method gets the legal lower bound of time to start a working day.
-	 * 
+	 *
 	 * @return The legal lower bound of time to start a working day.
 	 */
 	protected static TimeSpan getWorkdayLowerBound() {
@@ -626,7 +302,7 @@
 
 	/**
 	 * This method gets the legal upper bound of time to end a working day.
-	 * 
+	 *
 	 * @return The legal upper bound of time to end a working day.
 	 */
 	protected static TimeSpan getWorkdayUpperBound() {
@@ -635,7 +311,7 @@
 
 	/**
 	 * This method gets the legal daily maximum working time to conform to laws.
-	 * 
+	 *
 	 * @return The daily maximum working time.
 	 */
 	protected static TimeSpan getWorkdayMaxWorkingTime() {
@@ -644,7 +320,7 @@
 
 	/**
 	 * This method gets the legal pause rules to conform to laws.
-	 * 
+	 *
 	 * @return The legal pause rules.
 	 */
 	protected static TimeSpan[][] getPauseRules() {
@@ -677,5 +353,4 @@
 		}
 	}
 
->>>>>>> 1c53e4b2
 }