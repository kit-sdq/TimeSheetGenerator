--- conflicted
+++ resolved
@@ -25,15 +25,9 @@
      * @param pause - the breaks taken in this work interval
      * @param vacation - if the entry is a vacation entry (may not contain a pause if true)
      */
-<<<<<<< HEAD
     public Entry(String action, LocalDate date, TimeSpan start, TimeSpan end, TimeSpan pause, boolean vacation) {
-        if (start.getHour() > 23 || end.getHour() > 23) {
-            throw new IllegalArgumentException("Start and end time may not be greater than 23:59.");
-=======
-    public Entry(String action, LocalDate date, TimeSpan start, TimeSpan end, TimeSpan pause) {
         if (start.getHour() > MAX_HOUR_PER_DAY || end.getHour() > MAX_HOUR_PER_DAY) {
             throw new IllegalArgumentException(ResourceHandler.getMessage("error.entry.timeOverUpperLimit"));
->>>>>>> 56851d9f
         } else if (end.compareTo(start) < 0) {
             throw new IllegalArgumentException(ResourceHandler.getMessage("error.entry.startGreaterThanEnd"));
         }
