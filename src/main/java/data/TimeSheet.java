--- conflicted
+++ resolved
@@ -31,17 +31,6 @@
     public TimeSheet(Employee employee, Profession profession, YearMonth yearMonth, Entry[] entries,
             TimeSpan succTransfer, TimeSpan predTransfer) {
         
-<<<<<<< HEAD
-=======
-        /*
-         * This check has to be done in order to guarantee that the corrected max working time
-         * (corrected => taking vacation and transfer into account) is not negative.
-         */
-        if (profession.getMaxWorkingTime().add(succTransfer).compareTo(predTransfer.add(vacation)) < 0) {
-            throw new IllegalArgumentException(ResourceHandler.getMessage("error.timesheet.sumOfTimeNegative"));
-        }
-        
->>>>>>> 56851d9f
         this.employee = employee;
         this.profession = profession;
         this.yearMonth = yearMonth;
@@ -59,8 +48,7 @@
          * TODO: I don't think this belongs here, should probably be in some checker.
          */
         if (profession.getMaxWorkingTime().add(succTransfer).compareTo(predTransfer.add(getTotalVacationTime())) < 0) {
-            throw new IllegalArgumentException("Sum of predTransfer and vacation cannot be greater "
-                    + "than sum of maxWorkingTime and succTransfer.");
+            throw new IllegalArgumentException(ResourceHandler.getMessage("error.timesheet.sumOfTimeNegative"));
         }
     }
 
