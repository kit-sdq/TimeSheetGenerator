package main;

import java.io.IOException;

import checker.CheckerError;
import checker.CheckerException;
import checker.CheckerReturn;
import checker.IChecker;
import checker.MiLoGChecker;
import data.TimeSheet;
import io.FileController;
import io.IGenerator;
import io.LatexGenerator;
import main.UserInput.Request;
import parser.ParseException;
import parser.Parser;

/**
 * Main class of the application containing the main method as entry point for the application
 */
public class Main {

    /**
     * Main entry point for the application
     * @param args command line arguments that are passed to the apache cli library
     */
    public static void main(String[] args) {
        // Initialize and parse user input
        UserInput userInput = new UserInput(args);
        Request request;
        try {
            request = userInput.parse();
        } catch (org.apache.commons.cli.ParseException e) {
            System.out.println(e.getMessage());
            System.exit(1);
            return;
        }

        // If requested: Print help and return
        if (request == Request.HELP) {
            userInput.printHelp();
            return;
        }
        // If requested: Print version and return
        if (request == Request.VERSION) {
            userInput.printVersion();
            return;
        }

        // Get content of input files
        String global;
        String month;
        try {
            global = FileController.readFileToString(userInput.getFile(UserInputFile.JSON_GLOBAL));
            month = FileController.readFileToString(userInput.getFile(UserInputFile.JSON_MONTH));
        } catch (IOException e) {
            System.out.println(e.getMessage());
            System.exit(1);
            return;
        }

        // Initialize time sheet
        TimeSheet timeSheet;
        try {
<<<<<<< HEAD
            timeSheet = Parser.parseTimeSheetJson(global, month);
        } catch (ParseException e) {
=======
            JSONObject globalJson = new JSONObject(global);
            JSONObject monthJson = new JSONObject(month);

            timeSheet = Parser.parseTimeSheet(globalJson, monthJson);
        } catch (JSONException | ParseException e) {
>>>>>>> 4fcd12ff
            System.out.println(e.getMessage());
            System.exit(1);
            return;
        }

        // Check time sheet
        IChecker checker = new MiLoGChecker(timeSheet);
        CheckerReturn checkerReturn;
        try {
            checkerReturn = checker.check();
        } catch (CheckerException e) { // exception does not mean that the time sheet is invalid, but that the process of checking failed
            System.out.println(e.getMessage());
            System.exit(1);
            return;
        }
        // Print all errors in case the time sheet is invalid
        if (checkerReturn == CheckerReturn.INVALID) {
            for (CheckerError error : checker.getErrors()) {
                System.out.println(error.getErrorMessage());
            }
            return;
        }

        // Generate and save output file
        ClassLoader classLoader = Main.class.getClassLoader();
        try {
            String latexTemplate = FileController.readInputStreamToString(classLoader.getResourceAsStream("MiLoG_Template.tex"));
            IGenerator generator = new LatexGenerator(timeSheet, latexTemplate);
            FileController.saveStringToFile(generator.generate(), userInput.getFile(UserInputFile.OUTPUT));
        } catch (IOException e) {
            System.out.println(e.getMessage());
            System.exit(1);
            return;
        }
    }

}<|MERGE_RESOLUTION|>--- conflicted
+++ resolved
@@ -62,16 +62,8 @@
         // Initialize time sheet
         TimeSheet timeSheet;
         try {
-<<<<<<< HEAD
             timeSheet = Parser.parseTimeSheetJson(global, month);
         } catch (ParseException e) {
-=======
-            JSONObject globalJson = new JSONObject(global);
-            JSONObject monthJson = new JSONObject(month);
-
-            timeSheet = Parser.parseTimeSheet(globalJson, monthJson);
-        } catch (JSONException | ParseException e) {
->>>>>>> 4fcd12ff
             System.out.println(e.getMessage());
             System.exit(1);
             return;
