/* Licensed under MIT 2023. */
package checker;

import static org.junit.jupiter.api.Assertions.*;

import java.time.LocalDate;
import java.time.Month;
import java.time.YearMonth;
import java.util.Random;

import org.junit.jupiter.api.Test;

import data.Employee;
import data.Entry;
import data.TimeSheet;
import data.Profession;
import data.TimeSpan;
import data.WorkingArea;

public class MiLoGCheckerRowNumExceedanceTest {

<<<<<<< HEAD
    //TODO Out source entry generator
    private static final int RANDOM_ENTRY_BOUND = 50;
    private static final int CHECKER_ENTRY_MAX = MiLoGChecker.getMaxEntries();
    
    ////Placeholder for time sheet construction
    private static final Employee EMPLOYEE = new Employee("Max Mustermann", 1234567);
    private static final Profession PROFESSION = new Profession("Fakultät für Informatik", WorkingArea.UB, new TimeSpan(40, 0), 10.31);
    private static final YearMonth YEAR_MONTH = YearMonth.of(2019, Month.NOVEMBER);
    private static final TimeSpan zeroTs = new TimeSpan(0, 0);
    
    @Test
    public void testNoExceedanceLowerBound() {
        ////Checker initialization
        Entry entry = new Entry("Test", LocalDate.of(2019, 11, 22),
                new TimeSpan(0, 0), new TimeSpan(0, 0), new TimeSpan(0, 0), false);
        Entry[] entries = {entry};
        TimeSheet timeSheet = new TimeSheet(EMPLOYEE, PROFESSION, YEAR_MONTH, entries, zeroTs, zeroTs);
        MiLoGChecker checker = new MiLoGChecker(timeSheet);
        
        ////Execution
        checker.checkRowNumExceedance();
        
        ////Assertions
        assertEquals(CheckerReturn.VALID, checker.getResult());
        assertTrue(checker.getErrors().isEmpty());
    }
    
    @Test
    public void testNoExceedanceUpperBound() {
        ////Test values
        int numberOfEntries = CHECKER_ENTRY_MAX;
        
        ////Entry generator
        Entry[] entries = new Entry[numberOfEntries];
        for (int i = 0; i < numberOfEntries; i++) {
            TimeSpan start = new TimeSpan(0, 0);
            TimeSpan end = new TimeSpan(0, 0);
            TimeSpan pause = new TimeSpan(0, 0);
            
            Entry entry = new Entry("Test", LocalDate.of(2019, 11, 22), start, end, pause, false);
            entries[i] = entry;
        }
        
        ////Checker initialization
        TimeSheet timeSheet = new TimeSheet(EMPLOYEE, PROFESSION, YEAR_MONTH, entries, zeroTs, zeroTs);
        MiLoGChecker checker = new MiLoGChecker(timeSheet);
        
        ////Execution
        checker.checkRowNumExceedance();
        
        ////Assertions
        assertTrue(numberOfEntries == timeSheet.getEntries().size());
        assertEquals(CheckerReturn.VALID, checker.getResult());
        assertTrue(checker.getErrors().isEmpty());
    }
    
    @Test
    public void testExceedanceLowerBound() {
        ////Test values
        int numberOfEntries = CHECKER_ENTRY_MAX + 1;
        
        ////Entry generator
        Entry[] entries = new Entry[numberOfEntries];
        for (int i = 0; i < numberOfEntries; i++) {
            TimeSpan start = new TimeSpan(0, 0);
            TimeSpan end = new TimeSpan(0, 0);
            TimeSpan pause = new TimeSpan(0, 0);
            
            Entry entry = new Entry("Test", LocalDate.of(2019, 11, 22), start, end, pause, false);
            entries[i] = entry;
        }
        
        ////Checker initialization
        TimeSheet timeSheet = new TimeSheet(EMPLOYEE, PROFESSION, YEAR_MONTH, entries, zeroTs, zeroTs);
        MiLoGChecker checker = new MiLoGChecker(timeSheet);
        
        ////Execution
        checker.checkRowNumExceedance();
        
        ////Assertions
        assertTrue(numberOfEntries == timeSheet.getEntries().size());
        assertEquals(CheckerReturn.INVALID, checker.getResult());
        assertTrue(checker.getErrors().stream().anyMatch(item -> item.getErrorMessage().equals( MiLoGChecker.MiLoGCheckerErrorMessageProvider.ROWNUM_EXCEEDENCE.getErrorMessage(CHECKER_ENTRY_MAX, numberOfEntries - CHECKER_ENTRY_MAX))));
    }

    @Test
    public void testExceedanceRandom() {
        ////Random
        Random rand = new Random();
        
        ////Test values
        int numberOfEntries = rand.nextInt(RANDOM_ENTRY_BOUND) + 1; //May not be zero!
        
        ////Entry generator
        Entry[] entries = new Entry[numberOfEntries];
        for (int i = 0; i < numberOfEntries; i++) {
            TimeSpan start = new TimeSpan(0, 0);
            TimeSpan end = new TimeSpan(0, 0);
            TimeSpan pause = new TimeSpan(0, 0);
            
            Entry entry = new Entry("Test", LocalDate.of(2019, 11, 22), start, end, pause, false);
            entries[i] = entry;
        }
        
        ////Checker initialization
        TimeSheet timeSheet = new TimeSheet(EMPLOYEE, PROFESSION, YEAR_MONTH, entries, zeroTs, zeroTs);
        MiLoGChecker checker = new MiLoGChecker(timeSheet);
        
        ////Execution
        checker.checkRowNumExceedance();
        
        ////Assertions
        assertTrue(numberOfEntries == timeSheet.getEntries().size());
        if (timeSheet.getEntries().size() > MiLoGChecker.getMaxEntries()) {
            assertEquals(CheckerReturn.INVALID, checker.getResult());
            assertTrue(checker.getErrors().stream().anyMatch(item -> item.getErrorMessage().equals( MiLoGChecker.MiLoGCheckerErrorMessageProvider.ROWNUM_EXCEEDENCE.getErrorMessage(CHECKER_ENTRY_MAX, numberOfEntries - CHECKER_ENTRY_MAX))));
        } else {
            assertEquals(CheckerReturn.VALID, checker.getResult());
            assertTrue(checker.getErrors().isEmpty());
        }
    }
=======
	// TODO Out source entry generator
	private static final int RANDOM_ENTRY_BOUND = 50;
	private static final int CHECKER_ENTRY_MAX = MiLoGChecker.getMaxEntries();

	//// Placeholder for time sheet construction
	private static final Employee EMPLOYEE = new Employee("Max Mustermann", 1234567);
	private static final Profession PROFESSION = new Profession("Fakultät für Informatik", WorkingArea.UB, new TimeSpan(40, 0), 10.31);
	private static final YearMonth YEAR_MONTH = YearMonth.of(2019, Month.NOVEMBER);
	private static final TimeSpan zeroTs = new TimeSpan(0, 0);

	@Test
	public void testNoExceedanceLowerBound() {
		//// Checker initialization
		Entry entry = new Entry("Test", LocalDate.of(2019, 11, 22), new TimeSpan(0, 0), new TimeSpan(0, 0), new TimeSpan(0, 0), false);
		Entry[] entries = { entry };
		TimeSheet timeSheet = new TimeSheet(EMPLOYEE, PROFESSION, YEAR_MONTH, entries, zeroTs, zeroTs);
		MiLoGChecker checker = new MiLoGChecker(timeSheet);

		//// Execution
		checker.checkRowNumExceedance();

		//// Assertions
		assertEquals(CheckerReturn.VALID, checker.getResult());
		assertTrue(checker.getErrors().isEmpty());
	}

	@Test
	public void testNoExceedanceUpperBound() {
		//// Test values
		int numberOfEntries = CHECKER_ENTRY_MAX;

		//// Entry generator
		Entry[] entries = new Entry[numberOfEntries];
		for (int i = 0; i < numberOfEntries; i++) {
			TimeSpan start = new TimeSpan(0, 0);
			TimeSpan end = new TimeSpan(0, 0);
			TimeSpan pause = new TimeSpan(0, 0);

			Entry entry = new Entry("Test", LocalDate.of(2019, 11, 22), start, end, pause, false);
			entries[i] = entry;
		}

		//// Checker initialization
		TimeSheet timeSheet = new TimeSheet(EMPLOYEE, PROFESSION, YEAR_MONTH, entries, zeroTs, zeroTs);
		MiLoGChecker checker = new MiLoGChecker(timeSheet);

		//// Execution
		checker.checkRowNumExceedance();

		//// Assertions
		assertTrue(numberOfEntries == timeSheet.getEntries().size());
		assertEquals(CheckerReturn.VALID, checker.getResult());
		assertTrue(checker.getErrors().isEmpty());
	}

	@Test
	public void testExceedanceLowerBound() {
		//// Test values
		int numberOfEntries = CHECKER_ENTRY_MAX + 1;

		//// Entry generator
		Entry[] entries = new Entry[numberOfEntries];
		for (int i = 0; i < numberOfEntries; i++) {
			TimeSpan start = new TimeSpan(0, 0);
			TimeSpan end = new TimeSpan(0, 0);
			TimeSpan pause = new TimeSpan(0, 0);

			Entry entry = new Entry("Test", LocalDate.of(2019, 11, 22), start, end, pause, false);
			entries[i] = entry;
		}

		//// Checker initialization
		TimeSheet timeSheet = new TimeSheet(EMPLOYEE, PROFESSION, YEAR_MONTH, entries, zeroTs, zeroTs);
		MiLoGChecker checker = new MiLoGChecker(timeSheet);

		//// Execution
		checker.checkRowNumExceedance();

		//// Assertions
		assertTrue(numberOfEntries == timeSheet.getEntries().size());
		assertEquals(CheckerReturn.INVALID, checker.getResult());
		assertTrue(checker.getErrors().stream()
				.anyMatch(item -> item.getErrorMessage().equals(MiLoGChecker.MiLoGCheckerErrorMessageProvider.ROWNUM_EXCEEDENCE.getErrorMessage())));
	}

	@Test
	public void testExceedanceRandom() {
		//// Random
		Random rand = new Random();

		//// Test values
		int numberOfEntries = rand.nextInt(RANDOM_ENTRY_BOUND) + 1; // May not be zero!

		//// Entry generator
		Entry[] entries = new Entry[numberOfEntries];
		for (int i = 0; i < numberOfEntries; i++) {
			TimeSpan start = new TimeSpan(0, 0);
			TimeSpan end = new TimeSpan(0, 0);
			TimeSpan pause = new TimeSpan(0, 0);

			Entry entry = new Entry("Test", LocalDate.of(2019, 11, 22), start, end, pause, false);
			entries[i] = entry;
		}

		//// Checker initialization
		TimeSheet timeSheet = new TimeSheet(EMPLOYEE, PROFESSION, YEAR_MONTH, entries, zeroTs, zeroTs);
		MiLoGChecker checker = new MiLoGChecker(timeSheet);

		//// Execution
		checker.checkRowNumExceedance();

		//// Assertions
		assertTrue(numberOfEntries == timeSheet.getEntries().size());
		if (timeSheet.getEntries().size() > MiLoGChecker.getMaxEntries()) {
			assertEquals(CheckerReturn.INVALID, checker.getResult());
			assertTrue(checker.getErrors().stream()
					.anyMatch(item -> item.getErrorMessage().equals(MiLoGChecker.MiLoGCheckerErrorMessageProvider.ROWNUM_EXCEEDENCE.getErrorMessage())));
		} else {
			assertEquals(CheckerReturn.VALID, checker.getResult());
			assertTrue(checker.getErrors().isEmpty());
		}
	}
>>>>>>> 1c53e4b2

}<|MERGE_RESOLUTION|>--- conflicted
+++ resolved
@@ -19,129 +19,6 @@
 
 public class MiLoGCheckerRowNumExceedanceTest {
 
-<<<<<<< HEAD
-    //TODO Out source entry generator
-    private static final int RANDOM_ENTRY_BOUND = 50;
-    private static final int CHECKER_ENTRY_MAX = MiLoGChecker.getMaxEntries();
-    
-    ////Placeholder for time sheet construction
-    private static final Employee EMPLOYEE = new Employee("Max Mustermann", 1234567);
-    private static final Profession PROFESSION = new Profession("Fakultät für Informatik", WorkingArea.UB, new TimeSpan(40, 0), 10.31);
-    private static final YearMonth YEAR_MONTH = YearMonth.of(2019, Month.NOVEMBER);
-    private static final TimeSpan zeroTs = new TimeSpan(0, 0);
-    
-    @Test
-    public void testNoExceedanceLowerBound() {
-        ////Checker initialization
-        Entry entry = new Entry("Test", LocalDate.of(2019, 11, 22),
-                new TimeSpan(0, 0), new TimeSpan(0, 0), new TimeSpan(0, 0), false);
-        Entry[] entries = {entry};
-        TimeSheet timeSheet = new TimeSheet(EMPLOYEE, PROFESSION, YEAR_MONTH, entries, zeroTs, zeroTs);
-        MiLoGChecker checker = new MiLoGChecker(timeSheet);
-        
-        ////Execution
-        checker.checkRowNumExceedance();
-        
-        ////Assertions
-        assertEquals(CheckerReturn.VALID, checker.getResult());
-        assertTrue(checker.getErrors().isEmpty());
-    }
-    
-    @Test
-    public void testNoExceedanceUpperBound() {
-        ////Test values
-        int numberOfEntries = CHECKER_ENTRY_MAX;
-        
-        ////Entry generator
-        Entry[] entries = new Entry[numberOfEntries];
-        for (int i = 0; i < numberOfEntries; i++) {
-            TimeSpan start = new TimeSpan(0, 0);
-            TimeSpan end = new TimeSpan(0, 0);
-            TimeSpan pause = new TimeSpan(0, 0);
-            
-            Entry entry = new Entry("Test", LocalDate.of(2019, 11, 22), start, end, pause, false);
-            entries[i] = entry;
-        }
-        
-        ////Checker initialization
-        TimeSheet timeSheet = new TimeSheet(EMPLOYEE, PROFESSION, YEAR_MONTH, entries, zeroTs, zeroTs);
-        MiLoGChecker checker = new MiLoGChecker(timeSheet);
-        
-        ////Execution
-        checker.checkRowNumExceedance();
-        
-        ////Assertions
-        assertTrue(numberOfEntries == timeSheet.getEntries().size());
-        assertEquals(CheckerReturn.VALID, checker.getResult());
-        assertTrue(checker.getErrors().isEmpty());
-    }
-    
-    @Test
-    public void testExceedanceLowerBound() {
-        ////Test values
-        int numberOfEntries = CHECKER_ENTRY_MAX + 1;
-        
-        ////Entry generator
-        Entry[] entries = new Entry[numberOfEntries];
-        for (int i = 0; i < numberOfEntries; i++) {
-            TimeSpan start = new TimeSpan(0, 0);
-            TimeSpan end = new TimeSpan(0, 0);
-            TimeSpan pause = new TimeSpan(0, 0);
-            
-            Entry entry = new Entry("Test", LocalDate.of(2019, 11, 22), start, end, pause, false);
-            entries[i] = entry;
-        }
-        
-        ////Checker initialization
-        TimeSheet timeSheet = new TimeSheet(EMPLOYEE, PROFESSION, YEAR_MONTH, entries, zeroTs, zeroTs);
-        MiLoGChecker checker = new MiLoGChecker(timeSheet);
-        
-        ////Execution
-        checker.checkRowNumExceedance();
-        
-        ////Assertions
-        assertTrue(numberOfEntries == timeSheet.getEntries().size());
-        assertEquals(CheckerReturn.INVALID, checker.getResult());
-        assertTrue(checker.getErrors().stream().anyMatch(item -> item.getErrorMessage().equals( MiLoGChecker.MiLoGCheckerErrorMessageProvider.ROWNUM_EXCEEDENCE.getErrorMessage(CHECKER_ENTRY_MAX, numberOfEntries - CHECKER_ENTRY_MAX))));
-    }
-
-    @Test
-    public void testExceedanceRandom() {
-        ////Random
-        Random rand = new Random();
-        
-        ////Test values
-        int numberOfEntries = rand.nextInt(RANDOM_ENTRY_BOUND) + 1; //May not be zero!
-        
-        ////Entry generator
-        Entry[] entries = new Entry[numberOfEntries];
-        for (int i = 0; i < numberOfEntries; i++) {
-            TimeSpan start = new TimeSpan(0, 0);
-            TimeSpan end = new TimeSpan(0, 0);
-            TimeSpan pause = new TimeSpan(0, 0);
-            
-            Entry entry = new Entry("Test", LocalDate.of(2019, 11, 22), start, end, pause, false);
-            entries[i] = entry;
-        }
-        
-        ////Checker initialization
-        TimeSheet timeSheet = new TimeSheet(EMPLOYEE, PROFESSION, YEAR_MONTH, entries, zeroTs, zeroTs);
-        MiLoGChecker checker = new MiLoGChecker(timeSheet);
-        
-        ////Execution
-        checker.checkRowNumExceedance();
-        
-        ////Assertions
-        assertTrue(numberOfEntries == timeSheet.getEntries().size());
-        if (timeSheet.getEntries().size() > MiLoGChecker.getMaxEntries()) {
-            assertEquals(CheckerReturn.INVALID, checker.getResult());
-            assertTrue(checker.getErrors().stream().anyMatch(item -> item.getErrorMessage().equals( MiLoGChecker.MiLoGCheckerErrorMessageProvider.ROWNUM_EXCEEDENCE.getErrorMessage(CHECKER_ENTRY_MAX, numberOfEntries - CHECKER_ENTRY_MAX))));
-        } else {
-            assertEquals(CheckerReturn.VALID, checker.getResult());
-            assertTrue(checker.getErrors().isEmpty());
-        }
-    }
-=======
 	// TODO Out source entry generator
 	private static final int RANDOM_ENTRY_BOUND = 50;
 	private static final int CHECKER_ENTRY_MAX = MiLoGChecker.getMaxEntries();
@@ -224,7 +101,7 @@
 		assertTrue(numberOfEntries == timeSheet.getEntries().size());
 		assertEquals(CheckerReturn.INVALID, checker.getResult());
 		assertTrue(checker.getErrors().stream()
-				.anyMatch(item -> item.getErrorMessage().equals(MiLoGChecker.MiLoGCheckerErrorMessageProvider.ROWNUM_EXCEEDENCE.getErrorMessage())));
+				.anyMatch(item -> item.getErrorMessage().equals(MiLoGChecker.MiLoGCheckerErrorMessageProvider.ROWNUM_EXCEEDENCE.getErrorMessage(CHECKER_ENTRY_MAX, numberOfEntries - CHECKER_ENTRY_MAX))));
 	}
 
 	@Test
@@ -258,12 +135,11 @@
 		if (timeSheet.getEntries().size() > MiLoGChecker.getMaxEntries()) {
 			assertEquals(CheckerReturn.INVALID, checker.getResult());
 			assertTrue(checker.getErrors().stream()
-					.anyMatch(item -> item.getErrorMessage().equals(MiLoGChecker.MiLoGCheckerErrorMessageProvider.ROWNUM_EXCEEDENCE.getErrorMessage())));
+					.anyMatch(item -> item.getErrorMessage().equals(MiLoGChecker.MiLoGCheckerErrorMessageProvider.ROWNUM_EXCEEDENCE.getErrorMessage(CHECKER_ENTRY_MAX, numberOfEntries - CHECKER_ENTRY_MAX))));
 		} else {
 			assertEquals(CheckerReturn.VALID, checker.getResult());
 			assertTrue(checker.getErrors().isEmpty());
 		}
 	}
->>>>>>> 1c53e4b2
 
 }